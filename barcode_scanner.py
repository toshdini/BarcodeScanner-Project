import cv2
import numpy as np
from pyzbar.pyzbar import decode
import requests
import streamlit as st
from PIL import Image
import io
import time
import logging
import threading
import platform

# Configure logging
logging.basicConfig(level=logging.INFO)
logger = logging.getLogger(__name__)

class BarcodeScanner:
    def __init__(self):
        self.last_scan_time = 0
        self.scan_interval = 2  # seconds between scans
        self.max_retries = 3
        self.retry_delay = 1  # seconds between retries
        self.min_barcode_size = 100  # minimum barcode size in pixels
        self.api_timeout = 5  # seconds

    def preprocess_image(self, image):
        """Enhanced image preprocessing specifically for barcode detection"""
        try:
            # Ensure image is in BGR format
            if len(image.shape) == 2:  # If grayscale
                image = cv2.cvtColor(image, cv2.COLOR_GRAY2BGR)
            
            # Convert to grayscale
            gray = cv2.cvtColor(image, cv2.COLOR_BGR2GRAY)
            
            # Increase contrast
            clahe = cv2.createCLAHE(clipLimit=3.0, tileGridSize=(8,8))
            gray = clahe.apply(gray)
            
            # Apply bilateral filter to reduce noise while preserving edges
            denoised = cv2.bilateralFilter(gray, 11, 17, 17)
            
            # Apply adaptive thresholding
            thresh = cv2.adaptiveThreshold(denoised, 255, 
                                         cv2.ADAPTIVE_THRESH_GAUSSIAN_C,
                                         cv2.THRESH_BINARY, 15, 2)
            
            # Morphological operations to clean up the image
            kernel = np.ones((3,3), np.uint8)
            processed = cv2.morphologyEx(thresh, cv2.MORPH_CLOSE, kernel)
            
            return processed
        except Exception as e:
            logger.error(f"Error in image preprocessing: {str(e)}")
            return image

    def is_barcode_valid(self, barcode_data):
        """Validate barcode format and content"""
        if not barcode_data:
            return False
        # Add more validation rules as needed
        return True

    def scan_barcode(self, image):
        """Enhanced barcode detection optimized for EAN-13"""
        try:
            # Scale the image if it's too small
            min_width = 640
            if image.shape[1] < min_width:
                scale = min_width / image.shape[1]
                image = cv2.resize(image, None, fx=scale, fy=scale)

            # Try multiple preprocessing techniques
            for attempt in range(self.max_retries):
                if attempt == 0:
                    processed_image = self.preprocess_image(image)
                elif attempt == 1:
                    # Try with Otsu's thresholding
                    gray = cv2.cvtColor(image, cv2.COLOR_BGR2GRAY)
                    _, processed_image = cv2.threshold(gray, 0, 255, cv2.THRESH_BINARY + cv2.THRESH_OTSU)
                else:
                    # Try with different blur and threshold
                    gray = cv2.cvtColor(image, cv2.COLOR_BGR2GRAY)
                    blurred = cv2.GaussianBlur(gray, (5, 5), 0)
                    processed_image = cv2.adaptiveThreshold(blurred, 255,
                                                         cv2.ADAPTIVE_THRESH_GAUSSIAN_C,
                                                         cv2.THRESH_BINARY, 11, 2)

                # Try different rotations
                for angle in [0, 90, 180, 270]:
                    rotated = processed_image
                    if angle > 0:
                        rotated = cv2.rotate(processed_image,
                                           cv2.ROTATE_90_CLOCKWISE if angle == 90 else
                                           cv2.ROTATE_180 if angle == 180 else
                                           cv2.ROTATE_90_COUNTERCLOCKWISE)

                    # Try to decode barcodes with different options
                    barcodes = decode(rotated)
                    if not barcodes:
                        # Try inverting the image
                        barcodes = decode(cv2.bitwise_not(rotated))

                    if barcodes:
                        for barcode in barcodes:
                            # Check if it's a valid EAN-13 barcode
                            barcode_data = barcode.data.decode('utf-8')
                            if len(barcode_data) == 13 and barcode_data.isdigit():
                                logger.info(f"Found valid EAN-13 barcode: {barcode_data}")
                                return barcode_data

                if attempt < self.max_retries - 1:
                    time.sleep(self.retry_delay)

            logger.warning("No valid barcode found after all attempts")
            return None

        except Exception as e:
            logger.error(f"Error in barcode scanning: {str(e)}")
            return None

    def get_product_info(self, barcode, barcode_type=None):
        """Enhanced product information retrieval with format-specific handling and improved error handling"""
        try:
            logger.info(f"Starting product info retrieval for barcode: {barcode}")
            
            # Validate barcode input
            if not barcode or not isinstance(barcode, str):
                logger.error(f"Invalid barcode input: {barcode}")
                return {
                    'error': 'Invalid barcode format',
                    'details': 'Barcode must be a non-empty string',
                    'barcode': barcode
                }
            
            # Format-specific API endpoints and handling
            api_handlers = {
                'EAN13': self._handle_ean13,
                'UPC_A': self._handle_upc_a,
                'CODE128': self._handle_code128,
                'QRCODE': self._handle_qrcode,
                'CODE39': self._handle_code39
            }
            
            # If barcode_type is not provided, try to determine it
            if not barcode_type:
                logger.debug("Barcode type not provided, attempting to determine type")
                barcode_type = self._determine_barcode_type(barcode)
                logger.info(f"Determined barcode type: {barcode_type}")
            
            # Validate barcode type
            if barcode_type not in api_handlers:
                logger.warning(f"Unsupported barcode type: {barcode_type}")
                return {
                    'error': 'Unsupported barcode type',
                    'details': f'Barcode type {barcode_type} is not supported',
                    'supported_types': list(api_handlers.keys()),
                    'barcode': barcode
                }
            
            # Get the appropriate handler
            handler = api_handlers.get(barcode_type, self._handle_unknown)
            logger.debug(f"Using handler: {handler.__name__}")
            
            result = handler(barcode)
            logger.info(f"Successfully retrieved product info for {barcode_type} barcode: {barcode}")
            return result
            
        except Exception as e:
            error_details = {
                'error': str(e),
                'type': type(e).__name__,
                'barcode': barcode,
                'barcode_type': barcode_type,
                'timestamp': time.strftime('%Y-%m-%d %H:%M:%S')
            }
            logger.error(f"Error in product info retrieval: {error_details}")
            return {
                'error': 'Failed to retrieve product information',
                'details': error_details
            }

    def _determine_barcode_type(self, barcode):
        """Determine barcode type based on format and length"""
        if len(barcode) == 13 and barcode.isdigit():
            return 'EAN13'
        elif len(barcode) == 12 and barcode.isdigit():
            return 'UPC_A'
        elif len(barcode) > 0 and all(c in '0123456789ABCDEFGHIJKLMNOPQRSTUVWXYZ-. $/+%' for c in barcode):
            return 'CODE39'
        elif len(barcode) > 0:  # Default to CODE128 for other cases
            return 'CODE128'
        return 'UNKNOWN'

    def _handle_ean13(self, barcode):
        """Handle EAN-13 barcodes with Open Food Facts API"""
        url = f"https://world.openfoodfacts.org/api/v0/product/{barcode}.json"
        return self._make_api_request(url, 'EAN-13')

    def _handle_upc_a(self, barcode):
        """Handle UPC-A barcodes by converting to EAN-13"""
        # Convert UPC-A to EAN-13 by adding '0' prefix
        ean13_barcode = '0' + barcode
        return self._handle_ean13(ean13_barcode)

    def _handle_code128(self, barcode):
        """Handle CODE128 barcodes with enhanced error handling and logging"""
        logger.info(f"Processing CODE128 barcode: {barcode}")
        
        endpoints = [
            {
                'url': f"https://world.openfoodfacts.org/api/v0/product/{barcode}.json",
                'name': 'Open Food Facts'
            },
            {
                'url': f"https://api.upcitemdb.com/prod/trial/lookup?upc={barcode}",
                'name': 'UPC Item DB'
            }
        ]
        
        for endpoint in endpoints:
            logger.info(f"Trying {endpoint['name']} API")
            result = self._make_api_request(endpoint['url'], 'CODE128')
            
            if result.get('error') != 'Product not found':
                logger.info(f"Successfully found product in {endpoint['name']}")
                return result
            
            logger.warning(f"Product not found in {endpoint['name']}")
        
        error_msg = 'Product not found in any database'
        logger.error(error_msg)
        return {
            'error': error_msg,
            'details': {
                'barcode': barcode,
                'type': 'CODE128',
                'attempted_apis': [e['name'] for e in endpoints]
            }
        }

    def _handle_qrcode(self, barcode):
        """Handle QR codes with enhanced validation and logging"""
        logger.info(f"Processing QR code: {barcode}")
        
        try:
            if barcode.startswith(('http://', 'https://')):
                logger.info("QR code contains URL")
                return {
                    'type': 'URL',
                    'url': barcode,
                    'message': 'QR code contains a URL',
                    'validation': {
                        'is_valid_url': True,
                        'protocol': barcode.split('://')[0]
                    }
                }
            else:
                logger.info("QR code contains text content")
                return {
                    'type': 'TEXT',
                    'content': barcode,
                    'message': 'QR code contains text content',
                    'validation': {
                        'length': len(barcode),
                        'is_printable': all(c.isprintable() for c in barcode)
                    }
                }
        except Exception as e:
            error_msg = f"Error processing QR code: {str(e)}"
            logger.error(error_msg)
            return {
                'error': error_msg,
                'details': {
                    'barcode': barcode,
                    'type': 'QRCODE'
                }
            }

    def _handle_code39(self, barcode):
        """Handle CODE39 barcodes with inventory lookup"""
        # Example implementation for inventory system
        return {
            'type': 'CODE39',
            'barcode': barcode,
            'message': 'CODE39 barcode detected',
            'inventory_info': self._lookup_inventory(barcode)
        }

    def _handle_unknown(self, barcode):
        """Handle unknown barcode formats"""
        return {
            'error': f'Unsupported barcode format: {barcode}',
            'suggestion': 'Please use EAN-13, UPC-A, CODE128, or QR code'
        }

    def _make_api_request(self, url, barcode_type):
        """Make API request with enhanced retry mechanism and detailed logging"""
        request_details = {
            'url': url,
            'barcode_type': barcode_type,
            'timestamp': time.strftime('%Y-%m-%d %H:%M:%S')
        }
        logger.info(f"Starting API request: {request_details}")
        
        for attempt in range(self.max_retries):
            try:
                logger.debug(f"Attempt {attempt + 1}/{self.max_retries}")
                response = requests.get(url, timeout=self.api_timeout)
                
                # Log response details
                response_details = {
                    'status_code': response.status_code,
                    'headers': dict(response.headers),
                    'attempt': attempt + 1
                }
                logger.debug(f"API response details: {response_details}")
                
                if response.status_code == 200:
                    data = response.json()
                    logger.debug(f"API response data: {data}")
                    
                    if 'product' in data:
                        product = data['product']
                        result = {
                            'type': barcode_type,
                            'company': product.get('brands', 'Unknown'),
                            'product_name': product.get('product_name', 'Unknown'),
                            'category': product.get('categories', 'Unknown'),
                            'image_url': product.get('image_url', None)
                        }
                        logger.info(f"Successfully processed API response: {result}")
                        return result
                    else:
                        error_msg = 'Product not found in database'
                        logger.warning(f"{error_msg}. Response: {data}")
                        return {'error': error_msg}
                    
                elif response.status_code == 404:
                    error_msg = 'Product not found in database'
                    logger.warning(f"{error_msg}. Status code: 404")
                    return {'error': error_msg}
                
                elif response.status_code == 429:  # Rate limiting
                    retry_after = response.headers.get('Retry-After', self.retry_delay)
                    logger.warning(f"Rate limited. Retrying after {retry_after} seconds")
                    time.sleep(float(retry_after))
                    continue
                
                else:
                    error_msg = f'Unexpected status code: {response.status_code}'
                    logger.error(f"{error_msg}. Response: {response.text}")
                    if attempt < self.max_retries - 1:
                        time.sleep(self.retry_delay)
                        continue
                    return {'error': error_msg}
                
            except requests.exceptions.Timeout:
                error_msg = f"API request timed out (attempt {attempt + 1})"
                logger.warning(error_msg)
                if attempt < self.max_retries - 1:
                    time.sleep(self.retry_delay)
                    continue
                return {'error': 'API request timed out'}
            
            except requests.exceptions.ConnectionError:
                error_msg = f"Connection error (attempt {attempt + 1})"
                logger.error(error_msg)
                if attempt < self.max_retries - 1:
                    time.sleep(self.retry_delay)
                    continue
                return {'error': 'Connection error'}
            
            except requests.exceptions.RequestException as e:
                error_msg = f"Request error: {str(e)}"
                logger.error(error_msg)
                return {'error': error_msg}
            
            except Exception as e:
                error_msg = f"Unexpected error: {str(e)}"
                logger.error(error_msg)
                return {'error': error_msg}
        
        error_msg = 'Failed to retrieve product information after multiple attempts'
        logger.error(error_msg)
        return {'error': error_msg}

    def _lookup_inventory(self, barcode):
        """Look up product in inventory system (placeholder implementation)"""
        # This is a placeholder for inventory system integration
        return {
            'status': 'Not implemented',
            'message': 'Inventory lookup system not integrated'
        }

    def has_barcode_pattern(self, image):
        """Check if the image contains a barcode-like pattern"""
        try:
            # Convert to grayscale
            gray = cv2.cvtColor(image, cv2.COLOR_BGR2GRAY)
            
            # Apply Sobel edge detection
            sobelx = cv2.Sobel(gray, cv2.CV_64F, 1, 0, ksize=3)
            sobely = cv2.Sobel(gray, cv2.CV_64F, 0, 1, ksize=3)
            
            # Calculate gradient magnitude
            magnitude = np.sqrt(sobelx**2 + sobely**2)
            
            # Normalize
            magnitude = cv2.normalize(magnitude, None, 0, 255, cv2.NORM_MINMAX, cv2.CV_8U)
            
            # Apply threshold
            _, binary = cv2.threshold(magnitude, 50, 255, cv2.THRESH_BINARY)
            
            # Find contours
            contours, _ = cv2.findContours(binary, cv2.RETR_EXTERNAL, cv2.CHAIN_APPROX_SIMPLE)
            
            # Check for barcode-like patterns (rectangular shapes with high aspect ratio)
            for contour in contours:
                x, y, w, h = cv2.boundingRect(contour)
                aspect_ratio = float(w) / h if h > 0 else 0
                
                # Barcode-like patterns typically have high aspect ratios
                if aspect_ratio > 2.0 and w > 100 and h > 20:
                    return True
            
            return False
        except Exception as e:
            logger.error(f"Error in barcode pattern detection: {str(e)}")
            return False

    def webcam_scan(self):
        """Enhanced webcam scanning with better performance and error handling"""
        st.write("Webcam is active. Hold a barcode in front of the camera.")
        
        frame_placeholder = st.empty()
        result_placeholder = st.empty()
        status_placeholder = st.empty()

        result_container = {"barcode": None}
        scanning_thread = None
        scanning = False
        scan_counter = 0

        #Stop scanning button (before the loop)
        stop = st.button("Stop Scanning", key="stop_webcam_scan")
        
        try:
            cap = get_working_camera()
            if not cap.isOpened():
                raise Exception("Could not open webcam")
            
            # Optimize webcam settings
            cap.set(cv2.CAP_PROP_FRAME_WIDTH, 640)
            cap.set(cv2.CAP_PROP_FRAME_HEIGHT, 480)
            cap.set(cv2.CAP_PROP_FPS, 30)
            cap.set(cv2.CAP_PROP_BUFFERSIZE, 1)
            
            while True:
                ret, frame = cap.read()
                if not ret:
                    raise Exception("Could not read from webcam")
                
                # Convert BGR to RGB and display
                frame_rgb = cv2.cvtColor(frame, cv2.COLOR_BGR2RGB)
                frame_placeholder.image(frame_rgb, channels="RGB", use_column_width=True)
                
<<<<<<< HEAD
                # Check scan interval and scan only every few seconds
                current_time = time.time()
                #  Only scan if we're not already scanning and enough time has passed
                if (not scanning) and (current_time - self.last_scan_time > self.scan_interval):
                    scan_counter += 1
                    status_placeholder.info(f"🔍 Scanning... Attempt #{scan_counter}")
                    scanning = True
                    result_container["barcode"] = None  # Clear previous result

                    # Start threaded scan
                    scanning_thread = threading.Thread(target=BarcodeScanner.threaded_scan, args=(self, frame.copy(), result_container))
                    scanning_thread.start()
                    self.last_scan_time = current_time
        

                # Check if scan completed
                if result_container["barcode"]:
                    barcode = result_container["barcode"]
                    result_placeholder.success(f"Barcode detected: {barcode}")
                    product_info = self.get_product_info(barcode)
                    print("Retrieved barcode and product information: returning")
                    return {
                        "barcode": barcode,
                        "product_info": product_info
                    }

                # If scanning thread is done but found nothing, reset scanning
                elif scanning and not scanning_thread.is_alive() and result_container["barcode"] is None:
                    scanning = False

                if stop:
=======
                # Check scan interval and barcode pattern
                current_time = time.time()
                if current_time - self.last_scan_time >= self.scan_interval:
                    if self.has_barcode_pattern(frame):
                        status_placeholder.info("Barcode detected. Scanning...")
                        barcode = self.scan_barcode(frame)
                        
                        if barcode:
                            self.last_scan_time = current_time
                            result_placeholder.success(f"Barcode detected: {barcode}")
                            product_info = self.get_product_info(barcode)
                            
                            if 'error' in product_info:
                                result_placeholder.error(product_info['error'])
                            else:
                                result_placeholder.write("Product Information:")
                                result_placeholder.write(f"Company: {product_info['company']}")
                                result_placeholder.write(f"Product Name: {product_info['product_name']}")
                                result_placeholder.write(f"Category: {product_info['category']}")
                                if product_info.get('image_url'):
                                    result_placeholder.image(product_info['image_url'], 
                                                           caption="Product Image", 
                                                           use_column_width=True)
                                break
                        else:
                            status_placeholder.warning("Could not decode barcode. Try adjusting the angle or lighting.")
                    else:
                        status_placeholder.info("No barcode detected in frame. Hold a barcode in front of the camera.")
                
                if st.button("Stop Scanning"):
>>>>>>> 7220945c
                    break
                    
        except Exception as e:
            st.error(f"Error in webcam scanning: {str(e)}")
        finally:
            if 'cap' in locals() and cap.isOpened():
                cap.release()
            cv2.destroyAllWindows()

        # Return None if nothing else returned earlier
        return None

    def display_product_info(self, barcode, product_info, placeholder=st):
        placeholder.success(f"Barcode detected: {barcode}")

        if 'error' in product_info:
            placeholder.error(product_info['error'])
        else:
            placeholder.write("Product Information:")
            placeholder.write(f"**Company:** {product_info['company']}")
            placeholder.write(f"**Product Name:** {product_info['product_name']}")
            placeholder.write(f"**Category:** {product_info['category']}")
            if product_info.get('image_url'):
                placeholder.image(product_info['image_url'], caption="Product Image", use_column_width=True)


    @staticmethod
    def threaded_scan(scanner, frame, result_container):
        print("🔧 [Thread] Starting scan...")
        barcode = scanner.scan_barcode(frame)
        print(f" [Thread] Scan finished. Result: {barcode}")
        if barcode is not None:
            result_container["barcode"] = barcode

#return a working and ready camera
def get_working_camera(max_index=3, retries=5):
    system = platform.system()

    if system == "Darwin":
        backend = cv2.CAP_AVFOUNDATION
    elif system == "Windows":
        backend = cv2.CAP_DSHOW
    else:
        backend = cv2.CAP_V4L2

    for i in range(max_index):
        cap = cv2.VideoCapture(i, backend)
        if cap.isOpened():
            print(f" Camera opened at index {i} using backend {backend}")

            # Try to read a frame a few times
            for attempt in range(retries):
                ret, frame = cap.read()
                if ret:
                    print(" Camera frame read successfully.")
                    return cap
                else:
                    print(f" Frame read failed (attempt {attempt + 1})")
                    time.sleep(0.5)  # short delay between retries

            cap.release()  # release this one and try next index

    raise Exception(" Could not read from any available webcam.")

def webcam(scanner):
    result = scanner.webcam_scan()
    print(f"Printing result: {result}")
    #display information
    if result:
        barcode = result["barcode"]
        product_info = result["product_info"]

        # If product not found, offer to rescan
        if 'error' in product_info:
            if st.button("Scan Another Product"):
                return webcam(scanner)

    return result


def main():
    st.title("Barcode Scanner App")
    st.write("Upload an image or use your webcam to scan a barcode")
    
    scanner = BarcodeScanner()
    
    mode = st.sidebar.radio("Select Input Mode:", ["Upload Image", "Webcam"])
    
    if mode == "Upload Image":
        uploaded_file = st.file_uploader("Choose an image...", type=["jpg", "jpeg", "png"])
        if uploaded_file is not None:
            image = Image.open(uploaded_file)
            image = np.array(image)
            st.image(image, caption="Uploaded Image", use_column_width=True)
            
            if st.button("Scan Barcode"):
                with st.spinner("Scanning..."):
                    barcode = scanner.scan_barcode(image)
                    if barcode:
                        product_info = scanner.get_product_info(barcode)
                        scanner.display_product_info(barcode, product_info)
                    else:
                        st.error("No barcode detected in the image")
    
    else:  # Webcam mode
        if st.button("Start Webcam"):
            result = webcam(scanner)
            barcode = result["barcode"]
            product_info = result["product_info"]
            scanner.display_product_info(barcode, product_info)

                
if __name__ == "__main__":
    main() <|MERGE_RESOLUTION|>--- conflicted
+++ resolved
@@ -465,7 +465,7 @@
                 frame_rgb = cv2.cvtColor(frame, cv2.COLOR_BGR2RGB)
                 frame_placeholder.image(frame_rgb, channels="RGB", use_column_width=True)
                 
-<<<<<<< HEAD
+
                 # Check scan interval and scan only every few seconds
                 current_time = time.time()
                 #  Only scan if we're not already scanning and enough time has passed
@@ -497,38 +497,7 @@
                     scanning = False
 
                 if stop:
-=======
-                # Check scan interval and barcode pattern
-                current_time = time.time()
-                if current_time - self.last_scan_time >= self.scan_interval:
-                    if self.has_barcode_pattern(frame):
-                        status_placeholder.info("Barcode detected. Scanning...")
-                        barcode = self.scan_barcode(frame)
-                        
-                        if barcode:
-                            self.last_scan_time = current_time
-                            result_placeholder.success(f"Barcode detected: {barcode}")
-                            product_info = self.get_product_info(barcode)
-                            
-                            if 'error' in product_info:
-                                result_placeholder.error(product_info['error'])
-                            else:
-                                result_placeholder.write("Product Information:")
-                                result_placeholder.write(f"Company: {product_info['company']}")
-                                result_placeholder.write(f"Product Name: {product_info['product_name']}")
-                                result_placeholder.write(f"Category: {product_info['category']}")
-                                if product_info.get('image_url'):
-                                    result_placeholder.image(product_info['image_url'], 
-                                                           caption="Product Image", 
-                                                           use_column_width=True)
-                                break
-                        else:
-                            status_placeholder.warning("Could not decode barcode. Try adjusting the angle or lighting.")
-                    else:
-                        status_placeholder.info("No barcode detected in frame. Hold a barcode in front of the camera.")
-                
-                if st.button("Stop Scanning"):
->>>>>>> 7220945c
+
                     break
                     
         except Exception as e:
